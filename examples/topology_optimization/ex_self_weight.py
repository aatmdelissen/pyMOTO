"""
Example of the design of an arch; compliance minimization under self-weight.

Implemented by @artofscience (s.koppen@tudelft.nl) based on:

Bruyneel, M., & Duysinx, P. (2005).
Note on topology optimization of continuum structures including self-weight.
Structural and Multidisciplinary Optimization, 29, 245-256.

With modifications on:
(i) interpolation of Young's modulus (SIMPLIN)
"""

import numpy as np

import pymoto as pym

# Problem settings
nx, ny = 100, 50  # Domain size
xmin, filter_radius = 1e-9, 2
initial_volfrac = 1.0

load = 0.0  # point load
gravity = np.array([0.0, -1.0]) / (nx * ny)  # Gravity force

bc = 2

"""
1: arch
2: mbb-beam
3: fully-clamped
4: double-arch
"""

scaling_objective = 100.0

use_volume_constraint = False
volfrac = 0.2
scaling_volume_constraint = 10.0


class SelfWeight(pym.Module):
    def _prepare(self, gravity=np.array([0.0, -1.0], dtype=float), domain=pym.DomainDefinition):
        self.load_x = gravity[0] / 4
        self.load_y = gravity[1] / 4
        self.dofconn = domain.get_dofconnectivity(2)
        self.f = np.zeros(domain.nnodes * 2, dtype=float)
        self.dfdx = np.zeros(domain.nel, dtype=float)

    def _response(self, x, *args):
        self.f[:] = 0.0
        load_x = np.kron(x, self.load_x * np.ones(4))
        load_y = np.kron(x, self.load_y * np.ones(4))
        np.add.at(self.f, self.dofconn[:, 0::2].flatten(), load_x)
        np.add.at(self.f, self.dofconn[:, 1::2].flatten(), load_y)
        return self.f

    def _sensitivity(self, dfdv):
        self.dfdx[:] = 0.0
        self.dfdx[:] += dfdv[self.dofconn[:, 0::2]].sum(1) * self.load_x
        self.dfdx[:] += dfdv[self.dofconn[:, 1::2]].sum(1) * self.load_y
        return self.dfdx


if __name__ == "__main__":
    # Set up the domain
    domain = pym.DomainDefinition(nx, ny)

<<<<<<< HEAD
    if bc == 1:
            nodes_right = domain.get_nodenumber(nx, np.arange(1))
            dofs_right = np.repeat(nodes_right * 2, 2, axis=-1) + np.tile(np.arange(2), 1)
    elif bc == 2:
            nodes_right = domain.get_nodenumber(nx, np.arange(1))
            dofs_right = np.repeat(nodes_right * 2, 2, axis=-1) + np.tile(np.arange(2), 1)[1]
    elif bc == 3:
            nodes_right = domain.get_nodenumber(nx, np.arange(ny + 1))
            dofs_right = np.repeat(nodes_right * 2, 2, axis=-1) + np.tile(np.arange(2), ny + 1)
    elif bc == 4:
            nodes_right = domain.get_nodenumber(nx, np.arange(ny + 1))
            dofs_right = np.repeat(nodes_right * 2, 2, axis=-1) + np.tile(np.arange(2), ny + 1)
            dofs_right = dofs_right[1::2]
    else:
=======
    match bc:
        case 1:
            nodes_right = domain.get_nodenumber(nx, np.arange(1))
            dofs_right = np.repeat(nodes_right * 2, 2, axis=-1) + np.tile(np.arange(2), 1)
        case 2:
            nodes_right = domain.get_nodenumber(nx, np.arange(1))
            dofs_right = np.repeat(nodes_right * 2, 2, axis=-1) + np.tile(np.arange(2), 1)[1]
        case 3:
            nodes_right = domain.get_nodenumber(nx, np.arange(ny + 1))
            dofs_right = np.repeat(nodes_right * 2, 2, axis=-1) + np.tile(np.arange(2), ny + 1)
        case 4:
            nodes_right = domain.get_nodenumber(nx, np.arange(ny + 1))
            dofs_right = np.repeat(nodes_right * 2, 2, axis=-1) + np.tile(np.arange(2), ny + 1)
            dofs_right = dofs_right[1::2]
        case _:
>>>>>>> bef13e96
            nodes_right = domain.get_nodenumber(nx, np.arange(1))
            dofs_right = np.repeat(nodes_right * 2, 2, axis=-1) + np.tile(np.arange(2), 1)

    # Node and dof groups
    nodes_left = domain.get_nodenumber(0, np.arange(ny + 1))

    dofs_left = np.repeat(nodes_left * 2, 2, axis=-1) + np.tile(np.arange(2), ny + 1)
    dofs_left_x = dofs_left[0::2]

    all_dofs = np.arange(0, 2 * domain.nnodes)
    prescribed_dofs = np.unique(np.hstack([dofs_left_x, dofs_right]))
    free_dofs = np.setdiff1d(all_dofs, prescribed_dofs)

    # Setup rhs for loadcase
    f = np.zeros(domain.nnodes * 2)  # Generate a force vector
    f[2 * domain.get_nodenumber(1, ny) + 1] = load

    # Initial design
    s_variables = pym.Signal('x', state=initial_volfrac * np.ones(domain.nel))

    # Setup optimization problem
    fn = pym.Network()

    # Filtering
    s_filtered_variables = fn.append(pym.DensityFilter(s_variables, domain=domain, radius=filter_radius))

    # SIMP penalization
    """
    Note the use of SIMPLIN: y = xmin + (1-xmin) * (alpha * x + (alpha - 1) * x^p)
    
    References:
    
    Zhu, J., Zhang, W., & Beckers, P. (2009). Integrated layout design of multi-component system. 
    International Journal for Numerical Methods in Engineering, 78(6), 631–651. https://doi.org/10.1002/nme.2499
    """

    s_penalized_variables = fn.append(
        pym.MathGeneral(s_filtered_variables, expression=f"{xmin} + {1 - xmin}*(0.01*inp0 + 0.99*inp0^3)"))

    # Assemble stiffness matrix
    s_K = fn.append(pym.AssembleStiffness(s_penalized_variables, domain=domain, bc=None))

    # Solve
    s_force = pym.Signal('f', state=f)
    s_gravity = fn.append(SelfWeight([s_filtered_variables], gravity=gravity, domain=domain))

    s_load = fn.append(pym.MathGeneral([s_force, s_gravity], expression="inp0 + inp1"))

    s_up = pym.Signal('up', state=np.zeros(len(prescribed_dofs), dtype=float))
    s_state = fn.append(
        pym.SystemOfEquations([s_K, s_load[free_dofs], s_up], prescribed=prescribed_dofs, free=free_dofs))

    # Compliance
    s_compliance = fn.append(pym.EinSum([s_state[0], s_state[1]], expression='i,i->'))

    # Objective
    s_objective = fn.append(pym.Scaling([s_compliance], scaling=scaling_objective))
    s_objective.tag = "Objective"

    # Volume
    s_volume = fn.append(pym.EinSum(s_filtered_variables, expression='i->'))

    if not use_volume_constraint:
        volfrac = 1.0

    # Volume constraint
    s_volume_constraint = fn.append(
        pym.Scaling(s_volume, scaling=scaling_volume_constraint, maxval=volfrac * domain.nel))
    s_volume_constraint.tag = "Volume constraint"

    # Plotting
    module_plotdomain = pym.PlotDomain(s_filtered_variables, domain=domain, saveto="out/design")
    responses = [s_objective, s_volume_constraint]
    plot_signals = responses if use_volume_constraint else [s_objective]
    module_plotiter = pym.PlotIter(plot_signals)
    fn.append(module_plotdomain, module_plotiter)

    # Optimization
    pym.minimize_mma(fn, [s_variables], responses, verbosity=2, maxit=100, move=0.1)<|MERGE_RESOLUTION|>--- conflicted
+++ resolved
@@ -66,40 +66,22 @@
     # Set up the domain
     domain = pym.DomainDefinition(nx, ny)
 
-<<<<<<< HEAD
     if bc == 1:
-            nodes_right = domain.get_nodenumber(nx, np.arange(1))
-            dofs_right = np.repeat(nodes_right * 2, 2, axis=-1) + np.tile(np.arange(2), 1)
+        nodes_right = domain.get_nodenumber(nx, np.arange(1))
+        dofs_right = np.repeat(nodes_right * 2, 2, axis=-1) + np.tile(np.arange(2), 1)
     elif bc == 2:
-            nodes_right = domain.get_nodenumber(nx, np.arange(1))
-            dofs_right = np.repeat(nodes_right * 2, 2, axis=-1) + np.tile(np.arange(2), 1)[1]
+        nodes_right = domain.get_nodenumber(nx, np.arange(1))
+        dofs_right = np.repeat(nodes_right * 2, 2, axis=-1) + np.tile(np.arange(2), 1)[1]
     elif bc == 3:
-            nodes_right = domain.get_nodenumber(nx, np.arange(ny + 1))
-            dofs_right = np.repeat(nodes_right * 2, 2, axis=-1) + np.tile(np.arange(2), ny + 1)
+        nodes_right = domain.get_nodenumber(nx, np.arange(ny + 1))
+        dofs_right = np.repeat(nodes_right * 2, 2, axis=-1) + np.tile(np.arange(2), ny + 1)
     elif bc == 4:
-            nodes_right = domain.get_nodenumber(nx, np.arange(ny + 1))
-            dofs_right = np.repeat(nodes_right * 2, 2, axis=-1) + np.tile(np.arange(2), ny + 1)
-            dofs_right = dofs_right[1::2]
+        nodes_right = domain.get_nodenumber(nx, np.arange(ny + 1))
+        dofs_right = np.repeat(nodes_right * 2, 2, axis=-1) + np.tile(np.arange(2), ny + 1)
+        dofs_right = dofs_right[1::2]
     else:
-=======
-    match bc:
-        case 1:
-            nodes_right = domain.get_nodenumber(nx, np.arange(1))
-            dofs_right = np.repeat(nodes_right * 2, 2, axis=-1) + np.tile(np.arange(2), 1)
-        case 2:
-            nodes_right = domain.get_nodenumber(nx, np.arange(1))
-            dofs_right = np.repeat(nodes_right * 2, 2, axis=-1) + np.tile(np.arange(2), 1)[1]
-        case 3:
-            nodes_right = domain.get_nodenumber(nx, np.arange(ny + 1))
-            dofs_right = np.repeat(nodes_right * 2, 2, axis=-1) + np.tile(np.arange(2), ny + 1)
-        case 4:
-            nodes_right = domain.get_nodenumber(nx, np.arange(ny + 1))
-            dofs_right = np.repeat(nodes_right * 2, 2, axis=-1) + np.tile(np.arange(2), ny + 1)
-            dofs_right = dofs_right[1::2]
-        case _:
->>>>>>> bef13e96
-            nodes_right = domain.get_nodenumber(nx, np.arange(1))
-            dofs_right = np.repeat(nodes_right * 2, 2, axis=-1) + np.tile(np.arange(2), 1)
+        nodes_right = domain.get_nodenumber(nx, np.arange(1))
+        dofs_right = np.repeat(nodes_right * 2, 2, axis=-1) + np.tile(np.arange(2), 1)
 
     # Node and dof groups
     nodes_left = domain.get_nodenumber(0, np.arange(ny + 1))
