--- conflicted
+++ resolved
@@ -1,1153 +1,567 @@
-<<<<<<< HEAD
-import numpy as np
-from pymoto.utils import _parse_to_list, _concatenate_to_array
-
-
-def residual(x, y, z, lam, xsi, eta, mu, zet, s, upp, low, P0, P1, Q0, Q1, epsi, a0, a, b, c, d, alfa, beta):
-    # upcoming lines determine the left hand sides, i.e. the resiudals of all constraints
-    ux1 = upp - x
-    xl1 = x - low
-
-    plam = P0 + np.dot(lam, P1)
-    qlam = Q0 + np.dot(lam, Q1)
-    gvec = np.dot(P1, 1/ux1) + np.dot(Q1, 1/xl1)
-
-    # gradient of approximation function wrt x
-    dpsidx = plam / (ux1**2) - qlam / (xl1**2)
-
-    # put all residuals in one line
-    return np.concatenate([
-        dpsidx - xsi + eta,  # rex [n]
-        c + d * y - mu - lam,  # rey [m]
-        np.array([a0 - zet - np.dot(a, lam)]),  # rez [1]
-        gvec - a * z - y + s - b,  # relam [m]
-        xsi * (x - alfa) - epsi,  # rexsi [n]
-        eta * (beta - x) - epsi,  # reeta [n]
-        mu * y - epsi,  # remu [m]
-        np.array([zet * z - epsi]),  # rezet [1]
-        lam * s - epsi,  # res [m]
-    ])
-
-
-def subsolv(epsimin, low, upp, alfa, beta, P, Q, a0, a, b, c, d):
-    """ This function subsolv solves the MMA subproblem
-    minimize   SUM[ p0j/(uppj-xj) + q0j/(xj-lowj) ] + a0*z +
-             + SUM[ ci*yi + 0.5*di*(yi)^2 ],
-    subject to SUM[ pij/(uppj-xj) + qij/(xj-lowj) ] - ai*z - yi <= bi,
-               alfaj <=  xj <=  betaj,  yi >= 0,  z >= 0.
-    Input:  m, n, low, upp, alfa, beta, p0, q0, P, Q, a0, a, b, c, d.
-    Output: xmma,ymma,zmma, slack variables and Lagrange multiplers.
-    """
-
-    n, m = len(alfa), len(a)
-    epsi = 1.0
-    maxittt = 400
-    x = 0.5 * (alfa + beta)
-    y = np.ones(m)
-    z = 1.0
-    lam = np.ones(m)
-    GG = np.empty((m, n))
-    xsi = np.maximum((1.0 / (x - alfa)), 1)
-    eta = np.maximum((1.0 / (beta - x)), 1)
-    mu = np.maximum(1, 0.5 * c)
-    zet = 1.0
-    s = np.ones(m)
-    bb = np.empty(m+1)
-    AA = np.empty((m+1, m+1))
-
-    P0 = np.ascontiguousarray(P[0, :])
-    Q0 = np.ascontiguousarray(Q[0, :])
-    P1 = np.ascontiguousarray(P[1:, :])
-    Q1 = np.ascontiguousarray(Q[1:, :])
-
-    itera = 0
-    while epsi > epsimin:
-        # main loop + 1
-        itera = itera + 1
-
-        # upcoming lines determine the left hand sides, i.e. the resiudals of all constraints
-        residu = residual(x, y, z, lam, xsi, eta, mu, zet, s, upp, low, P0, P1, Q0, Q1, epsi, a0, a, b, c, d, alfa, beta)
-        residunorm = np.linalg.norm(residu)
-        residumax = np.max(np.abs(residu))
-
-        ittt = 0
-        # the algorithm is terminated when the maximum residual has become smaller than 0.9*epsilon
-        # and epsilon has become sufficiently small (and not too many iterations are used)
-        while residumax > 0.9 * epsi and ittt < maxittt:
-            ittt = ittt + 1
-
-            # Newton's method: first create the variable steps
-
-            # precalculations for PSIjj (or diagx)
-            ux1 = upp - x
-            xl1 = x - low
-            ux2 = ux1 ** 2
-            xl2 = xl1 ** 2
-            ux3 = ux1 * ux2
-            xl3 = xl1 * xl2
-
-            uxinv1 = 1.0 / ux1
-            xlinv1 = 1.0 / xl1
-            uxinv2 = 1.0 / ux2
-            xlinv2 = 1.0 / xl2
-
-            plam = P0 + np.dot(lam, P1)
-            qlam = Q0 + np.dot(lam, Q1)
-            gvec = np.dot(P1, uxinv1) + np.dot(Q1, xlinv1)
-
-            # CG is an m x n matrix with values equal to partial derivative of constraints wrt variables
-            GG[:, :] = P1 * uxinv2 - Q1 * xlinv2
-
-            # derivative of PSI wrt x
-            dpsidx = plam / ux2 - qlam / xl2
-
-            # calculation of right hand sides dx, dy, dz, dlam
-            delx = dpsidx - epsi / (x - alfa) + epsi / (beta - x)
-            dely = c + d * y - lam - epsi / y
-            delz = a0 - np.dot(a, lam) - epsi / z
-            dellam = gvec - a * z - y - b + epsi / lam
-
-            # calculation of diagonal matrices Dx Dy Dlam
-            diagx = 2 * (plam / ux3 + qlam / xl3) + xsi / (x - alfa) + eta / (beta - x)
-            diagy = d + mu / y
-
-            diaglam = s / lam
-            diaglamyi = diaglam + 1.0 / diagy
-
-            # different options depending on the number of constraints
-            # considering the fact I will probably not use local constraints I removed the option
-
-            # normally here is a statement if m < n
-            bb[:-1] = dellam + dely / diagy - np.dot(GG, (delx / diagx))
-            bb[-1] = delz
-
-            AA[:-1, :-1] = np.diag(diaglamyi) + np.dot((GG / diagx), GG.T)
-            AA[-1, :-1] = a
-            AA[:-1, -1] = a
-            AA[-1, -1] = -zet/z
-            # solve system for delta lambda and delta z
-            solut = np.linalg.solve(AA, bb)
-
-            # solution of delta vars
-            dlam = solut[0:m]
-            dz = solut[m]
-            dx = -delx / diagx - np.dot(dlam, GG) / diagx
-            dy = -dely / diagy + dlam / diagy
-            dxsi = -xsi + epsi / (x - alfa) - (xsi * dx) / (x - alfa)
-            deta = -eta + epsi / (beta - x) + (eta * dx) / (beta - x)
-            dmu = -mu + epsi / y - (mu * dy) / y
-            dzet = -zet + epsi / z - zet * dz / z
-            ds = -s + epsi / lam - (s * dlam) / lam
-
-            # calculate the step size
-            stmy = -1.01*np.min(dy/y)
-            stmz = -1.01 * dz / z
-            stmlam = -1.01*np.min(dlam / lam)
-            stmxsi = -1.01*np.min(dxsi / xsi)
-            stmeta = -1.01 * np.min(deta / eta)
-            stmmu = -1.01 * np.min(dmu / mu)
-            stmzet = -1.01 * dzet / zet
-            stms = -1.01 * np.min(ds / s)
-            stmxx = max(stmy, stmz, stmlam, stmxsi, stmeta, stmmu, stmzet, stms)
-
-            # put variables and accompanying changes in alist
-            stmalfa = -1.01 * np.min(dx / (x - alfa))
-            stmbeta = 1.01 * np.max(dx / (beta - x))
-
-            # Initial step size
-            steg = 1.0 / max(stmalfa, stmbeta, stmxx, 1.0)
-
-            # set old variables
-            xold = x.copy()
-            yold = y.copy()
-            zold = z
-            lamold = lam.copy()
-            xsiold = xsi.copy()
-            etaold = eta.copy()
-            muold = mu.copy()
-            zetold = zet
-            sold = s.copy()
-
-            # Do linesearch
-            itto = 0
-            while itto < maxittt:
-                # Find new set of variables with stepsize
-                x[:] = xold + steg * dx
-                y[:] = yold + steg * dy
-                z = zold + steg * dz
-                lam[:] = lamold + steg * dlam
-                xsi[:] = xsiold + steg * dxsi
-                eta[:] = etaold + steg * deta
-                mu[:] = muold + steg * dmu
-                zet = zetold + steg * dzet
-                s[:] = sold + steg * ds
-
-                residu = residual(x, y, z, lam, xsi, eta, mu, zet, s, upp, low, P0, P1, Q0, Q1, epsi, a0, a, b, c, d, alfa, beta)
-                if np.linalg.norm(residu) < residunorm:
-                    break
-                itto += 1
-                steg /= 2  # Reduce stepsize
-
-            residunorm = np.linalg.norm(residu)
-            residumax = np.max(np.abs(residu))
-
-        if ittt > maxittt - 2:
-            print(f"MMA Subsolver: itt = {ittt}, at epsi = {epsi}")
-        # decrease epsilon with factor 10
-        epsi /= 10
-
-    # ## END OF SUBSOLVE
-    return x, y, z, lam, xsi, eta, mu, zet, s
-
-
-class MMA:
-    """
-    Block for the MMA algorithm
-    The design variables are set by keyword <variables> accepting a list of variables.
-    The responses are set by keyword <responses> accepting a list of signals.
-    If none are given, the internal sig_in and sig_out are used.
-
-    Args:
-        function: The Network defining the optimization problem
-        variables: The Signals defining the design variables
-        responses: A list of Signals, where the first is to be minimized and the others are constraints.
-
-    Keyword Args:
-        tolx: Stopping criterium for relative design change
-        tolf: Stopping criterium for relative objective change
-        maxit: Maximum number of iteration
-        move: Move limit on relative variable change per iteration
-        xmin: Minimum design variable (can be a vector)
-        xmax: Maximum design variable (can be a vector)
-        fn_callback: A function that is called just before calling the response() in each iteration
-        verbosity: Level of information to print
-          0 - No prints
-          1 - Only convergence message
-          2 - Convergence and iteration info (default)
-          3 - Additional info on variables
-          4 - Additional info on sensitivity information
-
-    """
-
-    def __init__(self, function, variables, responses, tolx=1e-4, tolf=0.0, move=0.1, maxit=100, xmin=0.0, xmax=1.0, fn_callback=None, verbosity=2, **kwargs):
-        self.funbl = function
-        self.verbosity = verbosity
-
-        self.variables = _parse_to_list(variables)
-        self.responses = _parse_to_list(responses)
-
-        self.iter = 0
-
-        # Convergence options
-        self.tolX = tolx
-        self.tolf = tolf
-        self.maxIt = maxit
-
-        # Operational options
-        self.xmax = xmax
-        self.xmin = xmin
-        self.move = move
-
-        self.pijconst = kwargs.get("pijconst", 1e-3)
-
-        self.a0 = kwargs.get("a0", 1.0)
-
-        self.epsimin = kwargs.get("epsimin", 1e-7)  # Or 1e-7 ?? witout sqrt(m+n) or 1e-9
-        self.raa0 = kwargs.get("raa0", 1e-5)
-
-        self.cCoef = kwargs.get("cCoef", 1e3)  # Svanberg uses 1e3 in example? Old code had 1e7
-
-        # Not used
-        self.dxmin = kwargs.get("dxmin", 1e-5)
-
-        self.albefa = kwargs.get("albefa", 0.1)
-        self.asyinit = kwargs.get("asyinit", 0.5)
-        self.asyincr = kwargs.get("asyincr", 1.2)
-        self.asydecr = kwargs.get("asydecr", 0.7)
-        self.asybound = kwargs.get("asybound", 10.0)
-
-        self.ittomax = kwargs.get("ittomax", 400)
-
-        self.iterinitial = kwargs.get("iterinitial", 2.5)
-
-        self.fn_callback = fn_callback
-
-        # Numbers
-        self.n = None  # len(x0)
-        self.dx = None
-        self.xold1 = None
-        self.xold2 = None
-        self.low = None
-        self.upp = None
-        self.offset = None
-
-        # Setting up for constriants
-        self.m = len(self.responses) - 1
-        self.a = np.zeros(self.m)
-        self.c = self.cCoef * np.ones(self.m)
-        self.d = np.ones(self.m)
-        self.gold1 = np.zeros(self.m + 1)
-        self.gold2 = self.gold1.copy()
-        self.rho = self.raa0 * np.ones(self.m + 1)
-
-    def response(self):
-        change = 1
-
-        # Save initial state
-        xval, self.cumlens = _concatenate_to_array([s.state for s in self.variables])
-        self.n = len(xval)
-
-        # Set outer bounds
-        if not hasattr(self.xmin, '__len__'):
-            self.xmin = self.xmin * np.ones_like(xval)
-        elif len(self.xmin) == len(self.variables):
-            xminvals = self.xmin
-            self.xmin = np.zeros_like(xval)
-            for i in range(len(xminvals)):
-                self.xmin[self.cumlens[i]:self.cumlens[i+1]] = xminvals[i]
-
-        if len(self.xmin) != self.n:
-            raise RuntimeError(f"Length of the xmin vector ({len(self.xmin)}) should be equal to # design variables ({self.n})")
-
-        if not hasattr(self.xmax, '__len__'):
-            self.xmax = self.xmax * np.ones_like(xval)
-        elif len(self.xmax) == len(self.variables):
-            xmaxvals = self.xmax
-            self.xmax = np.zeros_like(xval)
-            for i in range(len(xmaxvals)):
-                self.xmax[self.cumlens[i]:self.cumlens[i + 1]] = xmaxvals[i]
-
-        if len(self.xmax) != self.n:
-            raise RuntimeError(f"Length of the xmax vector ({len(self.xmax)}) should be equal to # design variables ({self.n})")
-
-        if hasattr(self.move, '__len__'):
-            # Set movelimit in case of multiple are given
-            move_input = np.asarray(self.move).copy()
-            if move_input.size == len(self.variables):
-                self.move = np.zeros_like(xval)
-                for i in range(move_input.size):
-                    self.move[self.cumlens[i]:self.cumlens[i + 1]] = move_input[i]
-            elif len(self.move) != self.n:
-                raise RuntimeError(f"Length of the move vector ({len(self.move)}) should be equal to number of "
-                                   f"design variable signals ({len(self.variables)}) or "
-                                   f"total number of design variables ({self.n}).")
-
-        fcur = 0.0
-        while self.iter < self.maxIt:
-            # Reset all signals in function block
-            self.funbl.reset()
-
-            # Set the new states
-            for i, s in enumerate(self.variables):
-                if self.cumlens[i+1]-self.cumlens[i] == 1:
-                    s.state = xval[self.cumlens[i]]
-                else:
-                    s.state = xval[self.cumlens[i]:self.cumlens[i+1]]
-
-            if self.fn_callback is not None:
-                self.fn_callback()
-
-            # Calculate response
-            self.funbl.response()
-
-            # Save response
-            f = ()
-            for s in self.responses:
-                if np.ndim(s.state) != 0:
-                    raise TypeError("State of responses must be scalar.")
-                f += (s.state, )
-
-            # Check function change convergence criterion
-            fprev, fcur = fcur, self.responses[0].state
-            rel_fchange = abs(fcur-fprev)/abs(fcur)
-            if rel_fchange < self.tolf:
-                if self.verbosity >= 1:
-                    print(f"MMA converged: Relative function change |Δf|/|f| ({rel_fchange}) below tolerance ({self.tolf})")
-                break
-
-            # Calculate and save sensitivities
-            df = ()
-            for i, s_out in enumerate(self.responses):
-                for s in self.responses:
-                    s.reset()
-
-                s_out.sensitivity = s_out.state*0 + 1.0
-
-                self.funbl.sensitivity()
-
-                sens_list = []
-                for v in self.variables:
-                    sens_list.append(v.sensitivity if v.sensitivity is not None else 0*v.state)
-                dff, _ = _concatenate_to_array(sens_list)
-                df += (dff, )
-
-                # Reset sensitivities for the next response
-                self.funbl.reset()
-
-            if self.verbosity >= 3:
-                # Display info on variables
-                show_sensitivities = self.verbosity >= 4
-                msg = ""
-                for i, s in enumerate(self.variables):
-                    if show_sensitivities:
-                        msg += "{0:>10s} = ".format(s.tag[:10])
-                    else:
-                        msg += f"{s.tag} = "
-
-                    # Display value range
-                    fmt = '% .2e'
-                    minval, maxval = np.min(s.state), np.max(s.state)
-                    mintag, maxtag = fmt % minval, fmt % maxval
-                    if mintag == maxtag:
-                        if show_sensitivities:
-                            msg += f"       {mintag}      "
-                        else:
-                            msg += f" {mintag}"
-                    else:
-                        sep = '…' if len(s.state) > 2 else ','
-                        msg += f"[{mintag}{sep}{maxtag}]"
-                        if show_sensitivities:
-                            msg += " "
-
-                    if show_sensitivities:
-                        # Display info on sensivity values
-                        for j, s_out in enumerate(self.responses):
-                            msg += "| {0:s}/{1:11s} = ".format("d" + s_out.tag, "d" + s.tag[:10])
-                            minval = np.min(df[j][self.cumlens[i]:self.cumlens[i+1]])
-                            maxval = np.max(df[j][self.cumlens[i]:self.cumlens[i+1]])
-                            mintag, maxtag = fmt % minval, fmt % maxval
-                            if mintag == maxtag:
-                                msg += f"       {mintag}      "
-                            else:
-                                sep = '…' if self.cumlens[i + 1] - self.cumlens[i] > 2 else ','
-                                msg += f"[{mintag}{sep}{maxtag}] "
-                        msg += '\n'
-                    elif i != len(self.variables)-1:
-                        msg += ', '
-                print(msg)
-
-            xnew, change = self.mmasub(xval.copy(), np.hstack(f), np.vstack(df))
-
-            # Stopping criteria on step size
-            rel_stepsize = np.linalg.norm((xval - xnew)/self.dx) / np.linalg.norm(xval/self.dx)
-            if rel_stepsize < self.tolX:
-                if self.verbosity >= 1:
-                    print(f"MMA converged: Relative stepsize |Δx|/|x| ({rel_stepsize}) below tolerance ({self.tolX})")
-                break
-
-            xval = xnew
-            self.iter += 1
-
-    def mmasub(self, xval, g, dg):
-        if self.dx is None:
-            self.dx = self.xmax - self.xmin
-        if self.offset is None:
-            self.offset = self.asyinit * np.ones(self.n)
-
-        #      Minimize  f_0(x) + a_0*z + sum( c_i*y_i + 0.5*d_i*(y_i)^2 )
-        #    subject to  f_i(x) - a_i*z - y_i <= 0,  i = 1,...,m
-        #                xmin_j <= x_j <= xmax_j,    j = 1,...,n
-        #                z >= 0,   y_i >= 0,         i = 1,...,m
-        # *** INPUT:
-        #
-        #   m    = The number of general constraints.
-        #   n    = The number of variables x_j.
-        #  iter  = Current iteration number ( =1 the first time mmasub is called).
-        #  xval  = Column vector with the current values of the variables x_j.
-        #  xmin  = Column vector with the lower bounds for the variables x_j.
-        #  xmax  = Column vector with the upper bounds for the variables x_j.
-        #  xold1 = xval, one iteration ago (provided that iter>1).
-        #  xold2 = xval, two iterations ago (provided that iter>2).
-        #  f0val = The value of the objective function f_0 at xval.
-        #  df0dx = Column vector with the derivatives of the objective function
-        #          f_0 with respect to the variables x_j, calculated at xval.
-        #  fval  = Column vector with the values of the constraint functions f_i,
-        #          calculated at xval.
-        #  dfdx  = (m x n)-matrix with the derivatives of the constraint functions
-        #          f_i with respect to the variables x_j, calculated at xval.
-        #          dfdx(i,j) = the derivative of f_i with respect to x_j.
-        #  low   = Column vector with the lower asymptotes from the previous
-        #          iteration (provided that iter>1).
-        #  upp   = Column vector with the upper asymptotes from the previous
-        #          iteration (provided that iter>1).
-        #  a0    = The constants a_0 in the term a_0*z.
-        #  a     = Column vector with the constants a_i in the terms a_i*z.
-        #  c     = Column vector with the constants c_i in the terms c_i*y_i.
-        #  d     = Column vector with the constants d_i in the terms 0.5*d_i*(y_i)^2.
-        #
-
-        # *** OUTPUT:
-        #
-        #  xmma  = Column vector with the optimal values of the variables x_j
-        #          in the current MMA subproblem.
-        #  ymma  = Column vector with the optimal values of the variables y_i
-        #          in the current MMA subproblem.
-        #  zmma  = Scalar with the optimal value of the variable z
-        #          in the current MMA subproblem.
-        #  lam   = Lagrange multipliers for the m general MMA constraints.
-        #  xsi   = Lagrange multipliers for the n constraints alfa_j - x_j <= 0.
-        #  eta   = Lagrange multipliers for the n constraints x_j - beta_j <= 0.
-        #   mu   = Lagrange multipliers for the m constraints -y_i <= 0.
-        #  zet   = Lagrange multiplier for the single constraint -z <= 0.
-        #   s    = Slack variables for the m general MMA constraints.
-        #  low   = Column vector with the lower asymptotes, calculated and used
-        #          in the current MMA subproblem.
-        #  upp   = Column vector with the upper asymptotes, calculated and used
-        #          in the current MMA subproblem.
-
-        # # ASYMPTOTES
-        # Calculation of the asymptotes low and upp :
-        # For iter = 1,2 the asymptotes are fixed depending on asyinit
-        if self.xold1 is not None and self.xold2 is not None:
-            # depending on if the signs of xval - xold and xold - xold2 are opposite, indicating an oscillation
-            # in the variable xi
-            # if the signs are equal the asymptotes are slowing down the convergence and should be relaxed
-
-            # check for oscillations in variables
-            # if zzz positive no oscillations, if negative --> oscillations
-            zzz = (xval - self.xold1) * (self.xold1 - self.xold2)
-            # decrease those variables that are oscillating equal to asydecr
-            self.offset[zzz > 0] *= self.asyincr
-            self.offset[zzz < 0] *= self.asydecr
-
-            # check with minimum and maximum bounds of asymptotes, as they cannot be to close or far from the variable
-            # give boundaries for upper and lower asymptotes
-            self.offset = np.clip(self.offset, 1/(self.asybound**2), self.asybound)
-
-        # Update asymptotes
-        shift = self.offset * self.dx
-        self.low = xval - shift
-        self.upp = xval + shift
-
-        # # VARIABLE BOUNDS
-        # Calculation of the bounds alfa and beta :
-        # use albefa to limit the maximum change of variables wrt the lower and upper asymptotes
-        # as it should remain within both asymptotes
-        zzl1 = self.low + self.albefa * shift
-        # use movelimit to limit the maximum change of variables
-        zzl2 = xval - self.move * self.dx
-        # minimum variable bounds
-        alfa = np.maximum.reduce([zzl1, zzl2, self.xmin])
-
-        zzu1 = self.upp - self.albefa * shift
-        zzu2 = xval + self.move * self.dx
-        # maximum variable bounds
-        beta = np.minimum.reduce([zzu1, zzu2, self.xmax])
-
-        # # APPROXIMATE CONVEX SEPARABLE FUNCTIONS
-        # Calculations of p0, q0, P, Q and b.
-        # calculate the constant factor in calculations of pij and qij
-        dx2 = shift**2
-        P = dx2 * np.maximum(+dg, 0)
-        Q = dx2 * np.maximum(-dg, 0)
-
-        rhs = np.dot(P, 1 / shift) + np.dot(Q, 1 / shift) - g
-        b = rhs[1:]
-
-        # Solving the subproblem by a primal-dual Newton method
-        epsimin_scaled = self.epsimin*np.sqrt(self.m + self.n)
-        xmma, ymma, zmma, lam, xsi, eta, mu, zet, s = subsolv(epsimin_scaled, self.low, self.upp, alfa, beta, P, Q, self.a0, self.a, b, self.c, self.d)
-
-        self.gold2, self.gold1 = self.gold1, g.copy()
-        self.xold2, self.xold1 = self.xold1, xval.copy()
-        change = np.average(abs(xval - xmma))
-
-        if self.verbosity >= 2:
-            # Display iteration status message
-            msgs = ["g{0:d}({1:s}): {2:+.4e}".format(i, s.tag, g[i]) for i, s in enumerate(self.responses)]
-            max_infeasibility = max(g[1:])
-            is_feasible = max_infeasibility <= 0
-
-            feasibility_tag = 'f' if is_feasible else ' '
-            print("It. {0: 4d}, [{1:1s}] {2}".format(self.iter, feasibility_tag, ", ".join(msgs)))
-
-        if self.verbosity >= 3:
-            # Report design feasibility
-            iconst_max = np.argmax(g[1:])
-            print(f"  | {np.sum(g[1:]>0)} / {len(g)-1} violated constraints, "
-                  f"max. violation ({self.responses[iconst_max+1].tag}) = {'%.2g'%g[iconst_max+1]}")
-
-            # Print design changes
-            change_msgs = []
-            for i, s in enumerate(self.variables):
-                minchg = np.min(abs(xval[self.cumlens[i]:self.cumlens[i + 1]] - xmma[self.cumlens[i]:self.cumlens[i + 1]]))
-                maxchg = np.max(abs(xval[self.cumlens[i]:self.cumlens[i + 1]] - xmma[self.cumlens[i]:self.cumlens[i + 1]]))
-                fmt = '%.2g'
-                mintag, maxtag = fmt % minchg, fmt % maxchg
-
-                if mintag == maxtag:
-                    change_msgs.append(f"Δ({s.tag}) = {mintag}")
-                else:
-                    change_msgs.append(f"Δ({s.tag}) = {mintag}…{maxtag}")
-
-            print(f"  | Changes: {', '.join(change_msgs)}")
-
-        return xmma, change
-=======
-import numpy as np
-from pymoto.utils import _parse_to_list, _concatenate_to_array
-
-
-def residual(x, y, z, lam, xsi, eta, mu, zet, s, upp, low, P0, P1, Q0, Q1, epsi, a0, a, b, c, d, alfa, beta):
-    # upcoming lines determine the left hand sides, i.e. the resiudals of all constraints
-    ux1 = upp - x
-    xl1 = x - low
-
-    plam = P0 + np.dot(lam, P1)
-    qlam = Q0 + np.dot(lam, Q1)
-    gvec = np.dot(P1, 1/ux1) + np.dot(Q1, 1/xl1)
-
-    # gradient of approximation function wrt x
-    dpsidx = plam / (ux1**2) - qlam / (xl1**2)
-
-    # put all residuals in one line
-    return np.concatenate([
-        dpsidx - xsi + eta,  # rex [n]
-        c + d * y - mu - lam,  # rey [m]
-        np.array([a0 - zet - np.dot(a, lam)]),  # rez [1]
-        gvec - a * z - y + s - b,  # relam [m]
-        xsi * (x - alfa) - epsi,  # rexsi [n]
-        eta * (beta - x) - epsi,  # reeta [n]
-        mu * y - epsi,  # remu [m]
-        np.array([zet * z - epsi]),  # rezet [1]
-        lam * s - epsi,  # res [m]
-    ])
-
-
-def subsolv(epsimin, low, upp, alfa, beta, P, Q, a0, a, b, c, d, x0=None):
-    r""" This function solves the MMA subproblem
-
-    minimize   f_0(\vec{x}) + a_0*z + \sum_i^m[ c_i*y_i + 1/2*d_i*y_i^2 ],
-    subject to f_i(\vec{x}) - a_i*z - y_i <= b_i,   for i = 1, ..., m
-               alfa_j <=  x_j <=  beta_j,  for j = 1, ..., n
-               y_i >= 0,  for i = 1, ..., m
-               z >= 0.
-
-    where:
-        MMA approximation: :math:`f_i(\vec{x}) = \sum_j\left( p_{ij}/(upp_j-x_j) + q_{ij}/(x_j-low_j) \right)`
-        m: The number of general constraints
-        n: The number of variables in :math:`\vec{x}`
-
-    Args:
-        epsimin: Solution tolerance on maximum residual
-        low: Column vector with the lower asymptotes
-        upp: Column vector with the upper asymptotes
-        alfa: Vector with the lower bounds for the variables :math:`\vec{x}`
-        beta: Vector with the upper bounds for the variables :math:`\vec{x}`
-        P: Upper asymptotic amplitudes
-        Q: Lower asymptotic amplitudes
-        a0: The constants :math:`a_0` in the term :math:`a_0\cdot z`
-        a: Vector with the constants :math:`a_i` in the terms :math:`a_i \cdot z`
-        c: Vector with the constants :math:`c_i` in the terms :math:`c_i \cdot y_i`
-        d: Vector with the constants :math:`d_i` in the terms :math:`0.5 \cdot d_i \cdot y_i^2`
-        x0 (optional): Initial guess, in case not given :math:`x_0 = (\alpha + \beta)/2` is used
-
-    Returns:
-        x: Vector with the optimal values of the variables :math:`\vec{x}` in the current MMA subproblem
-        y: Vector with the optimal values of the variables :math:`y_i` in the current MMA subproblem
-        z: Scalar with the optimal value of the variable :math:`z` in the current MMA subproblem
-        lam: Lagrange multipliers for the :math:`m` general MMA constraints
-        xsi: Lagrange multipliers for the :math:'n' constraints :math:`alfa_j - x_j <= 0`
-        eta: Lagrange multipliers for the :math:'n' constraints :math:`x_j - beta_j <= 0`
-        mu: Lagrange multipliers for the :math:`m` constraints :math:`-y_i <= 0`
-        zet: Lagrange multiplier for the single constraint :math:`-z <= 0`
-        s: Slack variables for the m general MMA constraints
-    """
-
-    n, m = len(alfa), len(a)
-    epsi = 1.0
-    maxittt = 400
-    x = 0.5 * (alfa + beta) if x0 is None else np.clip(x0, alfa+1e-10, beta-1e-10)  # Design variables
-    y = np.ones(m)
-    z = 1.0
-    lam = np.ones(m)
-    GG = np.empty((m, n))
-    xsi = np.maximum((1.0 / (x - alfa)), 1)
-    eta = np.maximum((1.0 / (beta - x)), 1)
-    mu = np.maximum(1, 0.5 * c)
-    zet = 1.0
-    s = np.ones(m)
-    bb = np.empty(m+1)
-    AA = np.empty((m+1, m+1))
-
-    P0 = np.ascontiguousarray(P[0, :])
-    Q0 = np.ascontiguousarray(Q[0, :])
-    P1 = np.ascontiguousarray(P[1:, :])
-    Q1 = np.ascontiguousarray(Q[1:, :])
-
-    itera = 0
-    while epsi > epsimin:
-        # main loop + 1
-        itera = itera + 1
-
-        # upcoming lines determine the left hand sides, i.e. the resiudals of all constraints
-        residu = residual(x, y, z, lam, xsi, eta, mu, zet, s, upp, low, P0, P1, Q0, Q1, epsi, a0, a, b, c, d, alfa, beta)
-        residunorm = np.linalg.norm(residu)
-        residumax = np.max(np.abs(residu))
-
-        ittt = 0
-        # the algorithm is terminated when the maximum residual has become smaller than 0.9*epsilon
-        # and epsilon has become sufficiently small (and not too many iterations are used)
-        while residumax > 0.9 * epsi and ittt < maxittt:
-            ittt = ittt + 1
-
-            # Newton's method: first create the variable steps
-
-            # precalculations for PSIjj (or diagx)
-            ux1 = upp - x
-            xl1 = x - low
-            ux2 = ux1 ** 2
-            xl2 = xl1 ** 2
-            ux3 = ux1 * ux2
-            xl3 = xl1 * xl2
-
-            uxinv1 = 1.0 / ux1
-            xlinv1 = 1.0 / xl1
-            uxinv2 = 1.0 / ux2
-            xlinv2 = 1.0 / xl2
-
-            plam = P0 + np.dot(lam, P1)
-            qlam = Q0 + np.dot(lam, Q1)
-            gvec = np.dot(P1, uxinv1) + np.dot(Q1, xlinv1)
-
-            # CG is an m x n matrix with values equal to partial derivative of constraints wrt variables
-            GG[:, :] = P1 * uxinv2 - Q1 * xlinv2
-
-            # derivative of PSI wrt x
-            dpsidx = plam / ux2 - qlam / xl2
-
-            # calculation of right hand sides dx, dy, dz, dlam
-            delx = dpsidx - epsi / (x - alfa) + epsi / (beta - x)
-            dely = c + d * y - lam - epsi / y
-            delz = a0 - np.dot(a, lam) - epsi / z
-            dellam = gvec - a * z - y - b + epsi / lam
-
-            # calculation of diagonal matrices Dx Dy Dlam
-            diagx = 2 * (plam / ux3 + qlam / xl3) + xsi / (x - alfa) + eta / (beta - x)
-            diagy = d + mu / y
-
-            diaglam = s / lam
-            diaglamyi = diaglam + 1.0 / diagy
-
-            # different options depending on the number of constraints
-            # considering the fact I will probably not use local constraints I removed the option
-
-            # normally here is a statement if m < n
-            bb[:-1] = dellam + dely / diagy - np.dot(GG, (delx / diagx))
-            bb[-1] = delz
-
-            AA[:-1, :-1] = np.diag(diaglamyi) + np.dot((GG / diagx), GG.T)
-            AA[-1, :-1] = a
-            AA[:-1, -1] = a
-            AA[-1, -1] = -zet/z
-            # solve system for delta lambda and delta z
-            solut = np.linalg.solve(AA, bb)
-
-            # solution of delta vars
-            dlam = solut[0:m]
-            dz = solut[m]
-            dx = -delx / diagx - np.dot(dlam, GG) / diagx
-            dy = -dely / diagy + dlam / diagy
-            dxsi = -xsi + epsi / (x - alfa) - (xsi * dx) / (x - alfa)
-            deta = -eta + epsi / (beta - x) + (eta * dx) / (beta - x)
-            dmu = -mu + epsi / y - (mu * dy) / y
-            dzet = -zet + epsi / z - zet * dz / z
-            ds = -s + epsi / lam - (s * dlam) / lam
-
-            # calculate the step size
-            stmy = -1.01*np.min(dy/y)
-            stmz = -1.01 * dz / z
-            stmlam = -1.01*np.min(dlam / lam)
-            stmxsi = -1.01*np.min(dxsi / xsi)
-            stmeta = -1.01 * np.min(deta / eta)
-            stmmu = -1.01 * np.min(dmu / mu)
-            stmzet = -1.01 * dzet / zet
-            stms = -1.01 * np.min(ds / s)
-            stmxx = max(stmy, stmz, stmlam, stmxsi, stmeta, stmmu, stmzet, stms)
-
-            # put variables and accompanying changes in alist
-            stmalfa = -1.01 * np.min(dx / (x - alfa))
-            stmbeta = 1.01 * np.max(dx / (beta - x))
-
-            # Initial step size
-            steg = 1.0 / max(stmalfa, stmbeta, stmxx, 1.0)
-
-            # set old variables
-            xold = x.copy()
-            yold = y.copy()
-            zold = z
-            lamold = lam.copy()
-            xsiold = xsi.copy()
-            etaold = eta.copy()
-            muold = mu.copy()
-            zetold = zet
-            sold = s.copy()
-
-            # Do linesearch
-            for itto in range(maxittt):
-                # Find new set of variables with stepsize
-                x[:] = xold + steg * dx
-                y[:] = yold + steg * dy
-                z = zold + steg * dz
-                lam[:] = lamold + steg * dlam
-                xsi[:] = xsiold + steg * dxsi
-                eta[:] = etaold + steg * deta
-                mu[:] = muold + steg * dmu
-                zet = zetold + steg * dzet
-                s[:] = sold + steg * ds
-
-                residu = residual(x, y, z, lam, xsi, eta, mu, zet, s, upp, low, P0, P1, Q0, Q1, epsi, a0, a, b, c, d, alfa, beta)
-                if np.linalg.norm(residu) < residunorm:
-                    break
-                steg /= 2  # Reduce stepsize
-
-            residunorm = np.linalg.norm(residu)
-            residumax = np.max(np.abs(residu))
-
-        if ittt > maxittt - 2:
-            print(f"MMA Subsolver: itt = {ittt}, at epsi = {'%.3e'%epsi}")
-        # decrease epsilon with factor 10
-        epsi /= 10
-
-    # ## END OF SUBSOLVE
-    return x, y, z, lam, xsi, eta, mu, zet, s
-
-
-class MMA:
-    r""" Class for the MMA optimization algorithm
-    The design variables are set by keyword <variables> accepting a list of variables.
-    The responses are set by keyword <responses> accepting a list of signals.
-    If none are given, the internal sig_in and sig_out are used.
-
-    Args:
-        function: The Network defining the optimization problem
-        variables: The Signals defining the design variables
-        responses: A list of Signals, where the first is to be minimized and the others are constraints.
-
-    Keyword Args:
-        tolx: Stopping criterium for relative design change
-        tolf: Stopping criterium for relative objective change
-        maxit: Maximum number of iteration
-        move: Move limit on relative variable change per iteration
-        xmin: Minimum design variable (can be a vector)
-        xmax: Maximum design variable (can be a vector)
-        fn_callback: A function that is called just before calling the response() in each iteration
-        verbosity: Level of information to print
-          0 - No prints
-          1 - Only convergence message
-          2 - Convergence and iteration info (default)
-          3 - Additional info on variables
-          4 - Additional info on sensitivity information
-
-    """
-
-    def __init__(self, function, variables, responses, tolx=1e-4, tolf=0.0, move=0.1, maxit=100, xmin=0.0, xmax=1.0, fn_callback=None, verbosity=2, **kwargs):
-        self.funbl = function
-        self.verbosity = verbosity
-
-        self.variables = _parse_to_list(variables)
-        self.responses = _parse_to_list(responses)
-
-        self.iter = 0
-
-        # Convergence options
-        self.tolX = tolx
-        self.tolf = tolf
-        self.maxIt = maxit
-
-        # Operational options
-        self.xmax = xmax
-        self.xmin = xmin
-        self.move = move
-
-        self.pijconst = kwargs.get("pijconst", 1e-3)
-
-        self.a0 = kwargs.get("a0", 1.0)
-
-        self.epsimin = kwargs.get("epsimin", 1e-10)  # Or 1e-7 ?? witout sqrt(m+n) or 1e-9
-        self.cCoef = kwargs.get("cCoef", 1e3)  # Svanberg uses 1e3 in example? Old code had 1e7
-
-        self.albefa = kwargs.get("albefa", 0.1)
-        self.asyinit = kwargs.get("asyinit", 0.5)
-        self.asyincr = kwargs.get("asyincr", 1.2)
-        self.asydecr = kwargs.get("asydecr", 0.7)
-        self.asybound = kwargs.get("asybound", 10.0)
-        self.mmaversion = kwargs.get("mmaversion", "Svanberg2007")  # Options are Svanberg1987, Svanberg2007
-
-        self.ittomax = kwargs.get("ittomax", 400)
-
-        self.iterinitial = kwargs.get("iterinitial", 2.5)
-
-        self.fn_callback = fn_callback
-
-        # Numbers
-        self.n = None  # len(x0)
-        self.dx = None
-        self.xold1 = None
-        self.xold2 = None
-        self.low = None
-        self.upp = None
-        self.offset = None
-
-        # Setting up for constriants
-        self.m = len(self.responses) - 1
-        self.a = np.zeros(self.m)
-        self.c = self.cCoef * np.ones(self.m)
-        self.d = np.ones(self.m)
-        self.gold1 = np.zeros(self.m + 1)
-        self.gold2 = self.gold1.copy()
-
-    def response(self):
-        change = 1
-
-        # Save initial state
-        xval, self.cumlens = _concatenate_to_array([s.state for s in self.variables])
-        self.n = len(xval)
-
-        # Set outer bounds
-        if not hasattr(self.xmin, '__len__'):
-            self.xmin = self.xmin * np.ones_like(xval)
-        elif len(self.xmin) == len(self.variables):
-            xminvals = self.xmin
-            self.xmin = np.zeros_like(xval)
-            for i in range(len(xminvals)):
-                self.xmin[self.cumlens[i]:self.cumlens[i+1]] = xminvals[i]
-
-        if len(self.xmin) != self.n:
-            raise RuntimeError(f"Length of the xmin vector ({len(self.xmin)}) should be equal to # design variables ({self.n})")
-
-        if not hasattr(self.xmax, '__len__'):
-            self.xmax = self.xmax * np.ones_like(xval)
-        elif len(self.xmax) == len(self.variables):
-            xmaxvals = self.xmax
-            self.xmax = np.zeros_like(xval)
-            for i in range(len(xmaxvals)):
-                self.xmax[self.cumlens[i]:self.cumlens[i + 1]] = xmaxvals[i]
-
-        if len(self.xmax) != self.n:
-            raise RuntimeError(f"Length of the xmax vector ({len(self.xmax)}) should be equal to # design variables ({self.n})")
-
-        if hasattr(self.move, '__len__'):
-            # Set movelimit in case of multiple are given
-            move_input = np.asarray(self.move).copy()
-            if move_input.size == len(self.variables):
-                self.move = np.zeros_like(xval)
-                for i in range(move_input.size):
-                    self.move[self.cumlens[i]:self.cumlens[i + 1]] = move_input[i]
-            elif len(self.move) != self.n:
-                raise RuntimeError(f"Length of the move vector ({len(self.move)}) should be equal to number of "
-                                   f"design variable signals ({len(self.variables)}) or "
-                                   f"total number of design variables ({self.n}).")
-
-        fcur = 0.0
-        while self.iter < self.maxIt:
-            # Reset all signals in function block
-            self.funbl.reset()
-
-            # Set the new states
-            for i, s in enumerate(self.variables):
-                if self.cumlens[i+1]-self.cumlens[i] == 1:
-                    s.state = xval[self.cumlens[i]]
-                else:
-                    s.state = xval[self.cumlens[i]:self.cumlens[i+1]]
-
-            if self.fn_callback is not None:
-                self.fn_callback()
-
-            # Calculate response
-            self.funbl.response()
-
-            # Save response
-            f = ()
-            for s in self.responses:
-                if not np.isscalar(s.state):
-                    raise TypeError("State of responses must be scalar.")
-                f += (s.state, )
-
-            # Check function change convergence criterion
-            fprev, fcur = fcur, self.responses[0].state
-            rel_fchange = abs(fcur-fprev)/abs(fcur)
-            if rel_fchange < self.tolf:
-                if self.verbosity >= 1:
-                    print(f"MMA converged: Relative function change |Δf|/|f| ({rel_fchange}) below tolerance ({self.tolf})")
-                break
-
-            # Calculate and save sensitivities
-            df = ()
-            for i, s_out in enumerate(self.responses):
-                for s in self.responses:
-                    s.reset()
-
-                s_out.sensitivity = s_out.state*0 + 1.0
-
-                self.funbl.sensitivity()
-
-                sens_list = []
-                for v in self.variables:
-                    sens_list.append(v.sensitivity if v.sensitivity is not None else 0*v.state)
-                dff, _ = _concatenate_to_array(sens_list)
-                df += (dff, )
-
-                # Reset sensitivities for the next response
-                self.funbl.reset()
-
-            if self.verbosity >= 3:
-                # Display info on variables
-                show_sensitivities = self.verbosity >= 4
-                msg = ""
-                for i, s in enumerate(self.variables):
-                    if show_sensitivities:
-                        msg += "{0:>10s} = ".format(s.tag[:10])
-                    else:
-                        msg += f"{s.tag} = "
-
-                    # Display value range
-                    fmt = '% .2e'
-                    minval, maxval = np.min(s.state), np.max(s.state)
-                    mintag, maxtag = fmt % minval, fmt % maxval
-                    if mintag == maxtag:
-                        if show_sensitivities:
-                            msg += f"       {mintag}      "
-                        else:
-                            msg += f" {mintag}"
-                    else:
-                        sep = '…' if len(s.state) > 2 else ','
-                        msg += f"[{mintag}{sep}{maxtag}]"
-                        if show_sensitivities:
-                            msg += " "
-
-                    if show_sensitivities:
-                        # Display info on sensivity values
-                        for j, s_out in enumerate(self.responses):
-                            msg += "| {0:s}/{1:11s} = ".format("d" + s_out.tag, "d" + s.tag[:10])
-                            minval = np.min(df[j][self.cumlens[i]:self.cumlens[i+1]])
-                            maxval = np.max(df[j][self.cumlens[i]:self.cumlens[i+1]])
-                            mintag, maxtag = fmt % minval, fmt % maxval
-                            if mintag == maxtag:
-                                msg += f"       {mintag}      "
-                            else:
-                                sep = '…' if self.cumlens[i + 1] - self.cumlens[i] > 2 else ','
-                                msg += f"[{mintag}{sep}{maxtag}] "
-                        msg += '\n'
-                    elif i != len(self.variables)-1:
-                        msg += ', '
-                print(msg)
-
-            xnew, change = self.mmasub(xval.copy(), np.hstack(f), np.vstack(df))
-
-            # Stopping criteria on step size
-            rel_stepsize = np.linalg.norm((xval - xnew)/self.dx) / np.linalg.norm(xval/self.dx)
-            if rel_stepsize < self.tolX:
-                if self.verbosity >= 1:
-                    print(f"MMA converged: Relative stepsize |Δx|/|x| ({rel_stepsize}) below tolerance ({self.tolX})")
-                break
-
-            xval = xnew
-            self.iter += 1
-
-    def mmasub(self, xval, g, dg):
-        if self.dx is None:
-            self.dx = self.xmax - self.xmin
-        if self.offset is None:
-            self.offset = self.asyinit * np.ones(self.n)
-
-        # # ASYMPTOTES
-        # Calculation of the asymptotes low and upp :
-        # For iter = 1,2 the asymptotes are fixed depending on asyinit
-        if self.xold1 is not None and self.xold2 is not None:
-            # depending on if the signs of xval - xold and xold - xold2 are opposite, indicating an oscillation
-            # in the variable xi
-            # if the signs are equal the asymptotes are slowing down the convergence and should be relaxed
-
-            # check for oscillations in variables
-            # if zzz positive no oscillations, if negative --> oscillations
-            zzz = (xval - self.xold1) * (self.xold1 - self.xold2)
-            # decrease those variables that are oscillating equal to asydecr
-            self.offset[zzz > 0] *= self.asyincr
-            self.offset[zzz < 0] *= self.asydecr
-
-            # check with minimum and maximum bounds of asymptotes, as they cannot be to close or far from the variable
-            # give boundaries for upper and lower asymptotes
-            self.offset = np.clip(self.offset, 1/(self.asybound**2), self.asybound)
-
-        # Update asymptotes
-        shift = self.offset * self.dx
-        self.low = xval - shift
-        self.upp = xval + shift
-
-        # # VARIABLE BOUNDS
-        # Calculation of the bounds alfa and beta :
-        # use albefa to limit the maximum change of variables wrt the lower and upper asymptotes
-        # as it should remain within both asymptotes
-        zzl1 = self.low + self.albefa * shift
-        # use movelimit to limit the maximum change of variables
-        zzl2 = xval - self.move * self.dx
-        # minimum variable bounds
-        alfa = np.maximum.reduce([zzl1, zzl2, self.xmin])
-
-        zzu1 = self.upp - self.albefa * shift
-        zzu2 = xval + self.move * self.dx
-        # maximum variable bounds
-        beta = np.minimum.reduce([zzu1, zzu2, self.xmax])
-
-        # # APPROXIMATE CONVEX SEPARABLE FUNCTIONS
-        # Calculations of p0, q0, P, Q and b.
-        # calculate the constant factor in calculations of pij and qij
-        # From: Svanberg(2007) - MMA and GCMMA, two methods for nonlinear optimization
-        dg_plus = np.maximum(+dg, 0)
-        dg_min = np.maximum(-dg, 0)
-        dx2 = shift**2
-        if '1987' in self.mmaversion:
-            # Original version
-            P = dx2 * dg_plus
-            Q = dx2 * dg_min
-        elif '2007' in self.mmaversion:
-            # Improved version -> Allows to use higher epsimin to get design variables closer to the bound.
-            P = dx2 * (1.001*dg_plus + 0.001*dg_min + 1e-5/self.dx)
-            Q = dx2 * (0.001*dg_plus + 1.001*dg_min + 1e-5/self.dx)
-        else:
-            raise ValueError("Only \"Svanberg1987\" or \"Svanberg2007\" are valid options")
-
-        rhs = np.dot(P, 1 / shift) + np.dot(Q, 1 / shift) - g
-        b = rhs[1:]
-
-        # Solving the subproblem by a primal-dual Newton method
-        epsimin_scaled = self.epsimin*np.sqrt(self.m + self.n)
-        xmma, ymma, zmma, lam, xsi, eta, mu, zet, s = subsolv(epsimin_scaled, self.low, self.upp, alfa, beta, P, Q, self.a0, self.a, b, self.c, self.d, x0=xval)
-
-        self.gold2, self.gold1 = self.gold1, g.copy()
-        self.xold2, self.xold1 = self.xold1, xval.copy()
-        change = np.average(abs(xval - xmma))
-
-        if self.verbosity >= 2:
-            # Display iteration status message
-            msgs = ["g{0:d}({1:s}): {2:+.4e}".format(i, s.tag, g[i]) for i, s in enumerate(self.responses)]
-            max_infeasibility = max(g[1:])
-            is_feasible = max_infeasibility <= 0
-
-            feasibility_tag = 'f' if is_feasible else ' '
-            print("It. {0: 4d}, [{1:1s}] {2}".format(self.iter, feasibility_tag, ", ".join(msgs)))
-
-        if self.verbosity >= 3:
-            # Report design feasibility
-            iconst_max = np.argmax(g[1:])
-            print(f"  | {np.sum(g[1:]>0)} / {len(g)-1} violated constraints, "
-                  f"max. violation ({self.responses[iconst_max+1].tag}) = {'%.2g'%g[iconst_max+1]}")
-
-            # Print design changes
-            change_msgs = []
-            for i, s in enumerate(self.variables):
-                minchg = np.min(abs(xval[self.cumlens[i]:self.cumlens[i + 1]] - xmma[self.cumlens[i]:self.cumlens[i + 1]]))
-                maxchg = np.max(abs(xval[self.cumlens[i]:self.cumlens[i + 1]] - xmma[self.cumlens[i]:self.cumlens[i + 1]]))
-                fmt = '%.2g'
-                mintag, maxtag = fmt % minchg, fmt % maxchg
-
-                if mintag == maxtag:
-                    change_msgs.append(f"Δ({s.tag}) = {mintag}")
-                else:
-                    change_msgs.append(f"Δ({s.tag}) = {mintag}…{maxtag}")
-
-            print(f"  | Changes: {', '.join(change_msgs)}")
-
-        return xmma, change
->>>>>>> bffc4e08
+import numpy as np
+from pymoto.utils import _parse_to_list, _concatenate_to_array
+
+
+def residual(x, y, z, lam, xsi, eta, mu, zet, s, upp, low, P0, P1, Q0, Q1, epsi, a0, a, b, c, d, alfa, beta):
+    # upcoming lines determine the left hand sides, i.e. the resiudals of all constraints
+    ux1 = upp - x
+    xl1 = x - low
+
+    plam = P0 + np.dot(lam, P1)
+    qlam = Q0 + np.dot(lam, Q1)
+    gvec = np.dot(P1, 1/ux1) + np.dot(Q1, 1/xl1)
+
+    # gradient of approximation function wrt x
+    dpsidx = plam / (ux1**2) - qlam / (xl1**2)
+
+    # put all residuals in one line
+    return np.concatenate([
+        dpsidx - xsi + eta,  # rex [n]
+        c + d * y - mu - lam,  # rey [m]
+        np.array([a0 - zet - np.dot(a, lam)]),  # rez [1]
+        gvec - a * z - y + s - b,  # relam [m]
+        xsi * (x - alfa) - epsi,  # rexsi [n]
+        eta * (beta - x) - epsi,  # reeta [n]
+        mu * y - epsi,  # remu [m]
+        np.array([zet * z - epsi]),  # rezet [1]
+        lam * s - epsi,  # res [m]
+    ])
+
+
+def subsolv(epsimin, low, upp, alfa, beta, P, Q, a0, a, b, c, d, x0=None):
+    r""" This function solves the MMA subproblem
+
+    minimize   f_0(\vec{x}) + a_0*z + \sum_i^m[ c_i*y_i + 1/2*d_i*y_i^2 ],
+    subject to f_i(\vec{x}) - a_i*z - y_i <= b_i,   for i = 1, ..., m
+               alfa_j <=  x_j <=  beta_j,  for j = 1, ..., n
+               y_i >= 0,  for i = 1, ..., m
+               z >= 0.
+
+    where:
+        MMA approximation: :math:`f_i(\vec{x}) = \sum_j\left( p_{ij}/(upp_j-x_j) + q_{ij}/(x_j-low_j) \right)`
+        m: The number of general constraints
+        n: The number of variables in :math:`\vec{x}`
+
+    Args:
+        epsimin: Solution tolerance on maximum residual
+        low: Column vector with the lower asymptotes
+        upp: Column vector with the upper asymptotes
+        alfa: Vector with the lower bounds for the variables :math:`\vec{x}`
+        beta: Vector with the upper bounds for the variables :math:`\vec{x}`
+        P: Upper asymptotic amplitudes
+        Q: Lower asymptotic amplitudes
+        a0: The constants :math:`a_0` in the term :math:`a_0\cdot z`
+        a: Vector with the constants :math:`a_i` in the terms :math:`a_i \cdot z`
+        c: Vector with the constants :math:`c_i` in the terms :math:`c_i \cdot y_i`
+        d: Vector with the constants :math:`d_i` in the terms :math:`0.5 \cdot d_i \cdot y_i^2`
+        x0 (optional): Initial guess, in case not given :math:`x_0 = (\alpha + \beta)/2` is used
+
+    Returns:
+        x: Vector with the optimal values of the variables :math:`\vec{x}` in the current MMA subproblem
+        y: Vector with the optimal values of the variables :math:`y_i` in the current MMA subproblem
+        z: Scalar with the optimal value of the variable :math:`z` in the current MMA subproblem
+        lam: Lagrange multipliers for the :math:`m` general MMA constraints
+        xsi: Lagrange multipliers for the :math:'n' constraints :math:`alfa_j - x_j <= 0`
+        eta: Lagrange multipliers for the :math:'n' constraints :math:`x_j - beta_j <= 0`
+        mu: Lagrange multipliers for the :math:`m` constraints :math:`-y_i <= 0`
+        zet: Lagrange multiplier for the single constraint :math:`-z <= 0`
+        s: Slack variables for the m general MMA constraints
+    """
+
+    n, m = len(alfa), len(a)
+    epsi = 1.0
+    maxittt = 400
+    x = 0.5 * (alfa + beta) if x0 is None else np.clip(x0, alfa+1e-10, beta-1e-10)  # Design variables
+    y = np.ones(m)
+    z = 1.0
+    lam = np.ones(m)
+    GG = np.empty((m, n))
+    xsi = np.maximum((1.0 / (x - alfa)), 1)
+    eta = np.maximum((1.0 / (beta - x)), 1)
+    mu = np.maximum(1, 0.5 * c)
+    zet = 1.0
+    s = np.ones(m)
+    bb = np.empty(m+1)
+    AA = np.empty((m+1, m+1))
+
+    P0 = np.ascontiguousarray(P[0, :])
+    Q0 = np.ascontiguousarray(Q[0, :])
+    P1 = np.ascontiguousarray(P[1:, :])
+    Q1 = np.ascontiguousarray(Q[1:, :])
+
+    itera = 0
+    while epsi > epsimin:
+        # main loop + 1
+        itera = itera + 1
+
+        # upcoming lines determine the left hand sides, i.e. the resiudals of all constraints
+        residu = residual(x, y, z, lam, xsi, eta, mu, zet, s, upp, low, P0, P1, Q0, Q1, epsi, a0, a, b, c, d, alfa, beta)
+        residunorm = np.linalg.norm(residu)
+        residumax = np.max(np.abs(residu))
+
+        ittt = 0
+        # the algorithm is terminated when the maximum residual has become smaller than 0.9*epsilon
+        # and epsilon has become sufficiently small (and not too many iterations are used)
+        while residumax > 0.9 * epsi and ittt < maxittt:
+            ittt = ittt + 1
+
+            # Newton's method: first create the variable steps
+
+            # precalculations for PSIjj (or diagx)
+            ux1 = upp - x
+            xl1 = x - low
+            ux2 = ux1 ** 2
+            xl2 = xl1 ** 2
+            ux3 = ux1 * ux2
+            xl3 = xl1 * xl2
+
+            uxinv1 = 1.0 / ux1
+            xlinv1 = 1.0 / xl1
+            uxinv2 = 1.0 / ux2
+            xlinv2 = 1.0 / xl2
+
+            plam = P0 + np.dot(lam, P1)
+            qlam = Q0 + np.dot(lam, Q1)
+            gvec = np.dot(P1, uxinv1) + np.dot(Q1, xlinv1)
+
+            # CG is an m x n matrix with values equal to partial derivative of constraints wrt variables
+            GG[:, :] = P1 * uxinv2 - Q1 * xlinv2
+
+            # derivative of PSI wrt x
+            dpsidx = plam / ux2 - qlam / xl2
+
+            # calculation of right hand sides dx, dy, dz, dlam
+            delx = dpsidx - epsi / (x - alfa) + epsi / (beta - x)
+            dely = c + d * y - lam - epsi / y
+            delz = a0 - np.dot(a, lam) - epsi / z
+            dellam = gvec - a * z - y - b + epsi / lam
+
+            # calculation of diagonal matrices Dx Dy Dlam
+            diagx = 2 * (plam / ux3 + qlam / xl3) + xsi / (x - alfa) + eta / (beta - x)
+            diagy = d + mu / y
+
+            diaglam = s / lam
+            diaglamyi = diaglam + 1.0 / diagy
+
+            # different options depending on the number of constraints
+            # considering the fact I will probably not use local constraints I removed the option
+
+            # normally here is a statement if m < n
+            bb[:-1] = dellam + dely / diagy - np.dot(GG, (delx / diagx))
+            bb[-1] = delz
+
+            AA[:-1, :-1] = np.diag(diaglamyi) + np.dot((GG / diagx), GG.T)
+            AA[-1, :-1] = a
+            AA[:-1, -1] = a
+            AA[-1, -1] = -zet/z
+            # solve system for delta lambda and delta z
+            solut = np.linalg.solve(AA, bb)
+
+            # solution of delta vars
+            dlam = solut[0:m]
+            dz = solut[m]
+            dx = -delx / diagx - np.dot(dlam, GG) / diagx
+            dy = -dely / diagy + dlam / diagy
+            dxsi = -xsi + epsi / (x - alfa) - (xsi * dx) / (x - alfa)
+            deta = -eta + epsi / (beta - x) + (eta * dx) / (beta - x)
+            dmu = -mu + epsi / y - (mu * dy) / y
+            dzet = -zet + epsi / z - zet * dz / z
+            ds = -s + epsi / lam - (s * dlam) / lam
+
+            # calculate the step size
+            stmy = -1.01*np.min(dy/y)
+            stmz = -1.01 * dz / z
+            stmlam = -1.01*np.min(dlam / lam)
+            stmxsi = -1.01*np.min(dxsi / xsi)
+            stmeta = -1.01 * np.min(deta / eta)
+            stmmu = -1.01 * np.min(dmu / mu)
+            stmzet = -1.01 * dzet / zet
+            stms = -1.01 * np.min(ds / s)
+            stmxx = max(stmy, stmz, stmlam, stmxsi, stmeta, stmmu, stmzet, stms)
+
+            # put variables and accompanying changes in alist
+            stmalfa = -1.01 * np.min(dx / (x - alfa))
+            stmbeta = 1.01 * np.max(dx / (beta - x))
+
+            # Initial step size
+            steg = 1.0 / max(stmalfa, stmbeta, stmxx, 1.0)
+
+            # set old variables
+            xold = x.copy()
+            yold = y.copy()
+            zold = z
+            lamold = lam.copy()
+            xsiold = xsi.copy()
+            etaold = eta.copy()
+            muold = mu.copy()
+            zetold = zet
+            sold = s.copy()
+
+            # Do linesearch
+            for itto in range(maxittt):
+                # Find new set of variables with stepsize
+                x[:] = xold + steg * dx
+                y[:] = yold + steg * dy
+                z = zold + steg * dz
+                lam[:] = lamold + steg * dlam
+                xsi[:] = xsiold + steg * dxsi
+                eta[:] = etaold + steg * deta
+                mu[:] = muold + steg * dmu
+                zet = zetold + steg * dzet
+                s[:] = sold + steg * ds
+
+                residu = residual(x, y, z, lam, xsi, eta, mu, zet, s, upp, low, P0, P1, Q0, Q1, epsi, a0, a, b, c, d, alfa, beta)
+                if np.linalg.norm(residu) < residunorm:
+                    break
+                steg /= 2  # Reduce stepsize
+
+            residunorm = np.linalg.norm(residu)
+            residumax = np.max(np.abs(residu))
+
+        if ittt > maxittt - 2:
+            print(f"MMA Subsolver: itt = {ittt}, at epsi = {'%.3e'%epsi}")
+        # decrease epsilon with factor 10
+        epsi /= 10
+
+    # ## END OF SUBSOLVE
+    return x, y, z, lam, xsi, eta, mu, zet, s
+
+
+class MMA:
+    r""" Class for the MMA optimization algorithm
+    The design variables are set by keyword <variables> accepting a list of variables.
+    The responses are set by keyword <responses> accepting a list of signals.
+    If none are given, the internal sig_in and sig_out are used.
+
+    Args:
+        function: The Network defining the optimization problem
+        variables: The Signals defining the design variables
+        responses: A list of Signals, where the first is to be minimized and the others are constraints.
+
+    Keyword Args:
+        tolx: Stopping criterium for relative design change
+        tolf: Stopping criterium for relative objective change
+        maxit: Maximum number of iteration
+        move: Move limit on relative variable change per iteration
+        xmin: Minimum design variable (can be a vector)
+        xmax: Maximum design variable (can be a vector)
+        fn_callback: A function that is called just before calling the response() in each iteration
+        verbosity: Level of information to print
+          0 - No prints
+          1 - Only convergence message
+          2 - Convergence and iteration info (default)
+          3 - Additional info on variables
+          4 - Additional info on sensitivity information
+
+    """
+
+    def __init__(self, function, variables, responses, tolx=1e-4, tolf=0.0, move=0.1, maxit=100, xmin=0.0, xmax=1.0, fn_callback=None, verbosity=2, **kwargs):
+        self.funbl = function
+        self.verbosity = verbosity
+
+        self.variables = _parse_to_list(variables)
+        self.responses = _parse_to_list(responses)
+
+        self.iter = 0
+
+        # Convergence options
+        self.tolX = tolx
+        self.tolf = tolf
+        self.maxIt = maxit
+
+        # Operational options
+        self.xmax = xmax
+        self.xmin = xmin
+        self.move = move
+
+        self.pijconst = kwargs.get("pijconst", 1e-3)
+
+        self.a0 = kwargs.get("a0", 1.0)
+
+        self.epsimin = kwargs.get("epsimin", 1e-10)  # Or 1e-7 ?? witout sqrt(m+n) or 1e-9
+        self.cCoef = kwargs.get("cCoef", 1e3)  # Svanberg uses 1e3 in example? Old code had 1e7
+
+        self.albefa = kwargs.get("albefa", 0.1)
+        self.asyinit = kwargs.get("asyinit", 0.5)
+        self.asyincr = kwargs.get("asyincr", 1.2)
+        self.asydecr = kwargs.get("asydecr", 0.7)
+        self.asybound = kwargs.get("asybound", 10.0)
+        self.mmaversion = kwargs.get("mmaversion", "Svanberg2007")  # Options are Svanberg1987, Svanberg2007
+
+        self.ittomax = kwargs.get("ittomax", 400)
+
+        self.iterinitial = kwargs.get("iterinitial", 2.5)
+
+        self.fn_callback = fn_callback
+
+        # Numbers
+        self.n = None  # len(x0)
+        self.dx = None
+        self.xold1 = None
+        self.xold2 = None
+        self.low = None
+        self.upp = None
+        self.offset = None
+
+        # Setting up for constriants
+        self.m = len(self.responses) - 1
+        self.a = np.zeros(self.m)
+        self.c = self.cCoef * np.ones(self.m)
+        self.d = np.ones(self.m)
+        self.gold1 = np.zeros(self.m + 1)
+        self.gold2 = self.gold1.copy()
+
+    def response(self):
+        change = 1
+
+        # Save initial state
+        xval, self.cumlens = _concatenate_to_array([s.state for s in self.variables])
+        self.n = len(xval)
+
+        # Set outer bounds
+        if not hasattr(self.xmin, '__len__'):
+            self.xmin = self.xmin * np.ones_like(xval)
+        elif len(self.xmin) == len(self.variables):
+            xminvals = self.xmin
+            self.xmin = np.zeros_like(xval)
+            for i in range(len(xminvals)):
+                self.xmin[self.cumlens[i]:self.cumlens[i+1]] = xminvals[i]
+
+        if len(self.xmin) != self.n:
+            raise RuntimeError(f"Length of the xmin vector ({len(self.xmin)}) should be equal to # design variables ({self.n})")
+
+        if not hasattr(self.xmax, '__len__'):
+            self.xmax = self.xmax * np.ones_like(xval)
+        elif len(self.xmax) == len(self.variables):
+            xmaxvals = self.xmax
+            self.xmax = np.zeros_like(xval)
+            for i in range(len(xmaxvals)):
+                self.xmax[self.cumlens[i]:self.cumlens[i + 1]] = xmaxvals[i]
+
+        if len(self.xmax) != self.n:
+            raise RuntimeError(f"Length of the xmax vector ({len(self.xmax)}) should be equal to # design variables ({self.n})")
+
+        if hasattr(self.move, '__len__'):
+            # Set movelimit in case of multiple are given
+            move_input = np.asarray(self.move).copy()
+            if move_input.size == len(self.variables):
+                self.move = np.zeros_like(xval)
+                for i in range(move_input.size):
+                    self.move[self.cumlens[i]:self.cumlens[i + 1]] = move_input[i]
+            elif len(self.move) != self.n:
+                raise RuntimeError(f"Length of the move vector ({len(self.move)}) should be equal to number of "
+                                   f"design variable signals ({len(self.variables)}) or "
+                                   f"total number of design variables ({self.n}).")
+
+        fcur = 0.0
+        while self.iter < self.maxIt:
+            # Reset all signals in function block
+            self.funbl.reset()
+
+            # Set the new states
+            for i, s in enumerate(self.variables):
+                if self.cumlens[i+1]-self.cumlens[i] == 1:
+                    s.state = xval[self.cumlens[i]]
+                else:
+                    s.state = xval[self.cumlens[i]:self.cumlens[i+1]]
+
+            if self.fn_callback is not None:
+                self.fn_callback()
+
+            # Calculate response
+            self.funbl.response()
+
+            # Save response
+            f = ()
+            for s in self.responses:
+                if np.ndim(s.state) != 0:
+                    raise TypeError("State of responses must be scalar.")
+                f += (s.state, )
+
+            # Check function change convergence criterion
+            fprev, fcur = fcur, self.responses[0].state
+            rel_fchange = abs(fcur-fprev)/abs(fcur)
+            if rel_fchange < self.tolf:
+                if self.verbosity >= 1:
+                    print(f"MMA converged: Relative function change |Δf|/|f| ({rel_fchange}) below tolerance ({self.tolf})")
+                break
+
+            # Calculate and save sensitivities
+            df = ()
+            for i, s_out in enumerate(self.responses):
+                for s in self.responses:
+                    s.reset()
+
+                s_out.sensitivity = s_out.state*0 + 1.0
+
+                self.funbl.sensitivity()
+
+                sens_list = []
+                for v in self.variables:
+                    sens_list.append(v.sensitivity if v.sensitivity is not None else 0*v.state)
+                dff, _ = _concatenate_to_array(sens_list)
+                df += (dff, )
+
+                # Reset sensitivities for the next response
+                self.funbl.reset()
+
+            if self.verbosity >= 3:
+                # Display info on variables
+                show_sensitivities = self.verbosity >= 4
+                msg = ""
+                for i, s in enumerate(self.variables):
+                    if show_sensitivities:
+                        msg += "{0:>10s} = ".format(s.tag[:10])
+                    else:
+                        msg += f"{s.tag} = "
+
+                    # Display value range
+                    fmt = '% .2e'
+                    minval, maxval = np.min(s.state), np.max(s.state)
+                    mintag, maxtag = fmt % minval, fmt % maxval
+                    if mintag == maxtag:
+                        if show_sensitivities:
+                            msg += f"       {mintag}      "
+                        else:
+                            msg += f" {mintag}"
+                    else:
+                        sep = '…' if len(s.state) > 2 else ','
+                        msg += f"[{mintag}{sep}{maxtag}]"
+                        if show_sensitivities:
+                            msg += " "
+
+                    if show_sensitivities:
+                        # Display info on sensivity values
+                        for j, s_out in enumerate(self.responses):
+                            msg += "| {0:s}/{1:11s} = ".format("d" + s_out.tag, "d" + s.tag[:10])
+                            minval = np.min(df[j][self.cumlens[i]:self.cumlens[i+1]])
+                            maxval = np.max(df[j][self.cumlens[i]:self.cumlens[i+1]])
+                            mintag, maxtag = fmt % minval, fmt % maxval
+                            if mintag == maxtag:
+                                msg += f"       {mintag}      "
+                            else:
+                                sep = '…' if self.cumlens[i + 1] - self.cumlens[i] > 2 else ','
+                                msg += f"[{mintag}{sep}{maxtag}] "
+                        msg += '\n'
+                    elif i != len(self.variables)-1:
+                        msg += ', '
+                print(msg)
+
+            xnew, change = self.mmasub(xval.copy(), np.hstack(f), np.vstack(df))
+
+            # Stopping criteria on step size
+            rel_stepsize = np.linalg.norm((xval - xnew)/self.dx) / np.linalg.norm(xval/self.dx)
+            if rel_stepsize < self.tolX:
+                if self.verbosity >= 1:
+                    print(f"MMA converged: Relative stepsize |Δx|/|x| ({rel_stepsize}) below tolerance ({self.tolX})")
+                break
+
+            xval = xnew
+            self.iter += 1
+
+    def mmasub(self, xval, g, dg):
+        if self.dx is None:
+            self.dx = self.xmax - self.xmin
+        if self.offset is None:
+            self.offset = self.asyinit * np.ones(self.n)
+
+        # # ASYMPTOTES
+        # Calculation of the asymptotes low and upp :
+        # For iter = 1,2 the asymptotes are fixed depending on asyinit
+        if self.xold1 is not None and self.xold2 is not None:
+            # depending on if the signs of xval - xold and xold - xold2 are opposite, indicating an oscillation
+            # in the variable xi
+            # if the signs are equal the asymptotes are slowing down the convergence and should be relaxed
+
+            # check for oscillations in variables
+            # if zzz positive no oscillations, if negative --> oscillations
+            zzz = (xval - self.xold1) * (self.xold1 - self.xold2)
+            # decrease those variables that are oscillating equal to asydecr
+            self.offset[zzz > 0] *= self.asyincr
+            self.offset[zzz < 0] *= self.asydecr
+
+            # check with minimum and maximum bounds of asymptotes, as they cannot be to close or far from the variable
+            # give boundaries for upper and lower asymptotes
+            self.offset = np.clip(self.offset, 1/(self.asybound**2), self.asybound)
+
+        # Update asymptotes
+        shift = self.offset * self.dx
+        self.low = xval - shift
+        self.upp = xval + shift
+
+        # # VARIABLE BOUNDS
+        # Calculation of the bounds alfa and beta :
+        # use albefa to limit the maximum change of variables wrt the lower and upper asymptotes
+        # as it should remain within both asymptotes
+        zzl1 = self.low + self.albefa * shift
+        # use movelimit to limit the maximum change of variables
+        zzl2 = xval - self.move * self.dx
+        # minimum variable bounds
+        alfa = np.maximum.reduce([zzl1, zzl2, self.xmin])
+
+        zzu1 = self.upp - self.albefa * shift
+        zzu2 = xval + self.move * self.dx
+        # maximum variable bounds
+        beta = np.minimum.reduce([zzu1, zzu2, self.xmax])
+
+        # # APPROXIMATE CONVEX SEPARABLE FUNCTIONS
+        # Calculations of p0, q0, P, Q and b.
+        # calculate the constant factor in calculations of pij and qij
+        # From: Svanberg(2007) - MMA and GCMMA, two methods for nonlinear optimization
+        dg_plus = np.maximum(+dg, 0)
+        dg_min = np.maximum(-dg, 0)
+        dx2 = shift**2
+        if '1987' in self.mmaversion:
+            # Original version
+            P = dx2 * dg_plus
+            Q = dx2 * dg_min
+        elif '2007' in self.mmaversion:
+            # Improved version -> Allows to use higher epsimin to get design variables closer to the bound.
+            P = dx2 * (1.001*dg_plus + 0.001*dg_min + 1e-5/self.dx)
+            Q = dx2 * (0.001*dg_plus + 1.001*dg_min + 1e-5/self.dx)
+        else:
+            raise ValueError("Only \"Svanberg1987\" or \"Svanberg2007\" are valid options")
+
+        rhs = np.dot(P, 1 / shift) + np.dot(Q, 1 / shift) - g
+        b = rhs[1:]
+
+        # Solving the subproblem by a primal-dual Newton method
+        epsimin_scaled = self.epsimin*np.sqrt(self.m + self.n)
+        xmma, ymma, zmma, lam, xsi, eta, mu, zet, s = subsolv(epsimin_scaled, self.low, self.upp, alfa, beta, P, Q, self.a0, self.a, b, self.c, self.d, x0=xval)
+
+        self.gold2, self.gold1 = self.gold1, g.copy()
+        self.xold2, self.xold1 = self.xold1, xval.copy()
+        change = np.average(abs(xval - xmma))
+
+        if self.verbosity >= 2:
+            # Display iteration status message
+            msgs = ["g{0:d}({1:s}): {2:+.4e}".format(i, s.tag, g[i]) for i, s in enumerate(self.responses)]
+            max_infeasibility = max(g[1:])
+            is_feasible = max_infeasibility <= 0
+
+            feasibility_tag = 'f' if is_feasible else ' '
+            print("It. {0: 4d}, [{1:1s}] {2}".format(self.iter, feasibility_tag, ", ".join(msgs)))
+
+        if self.verbosity >= 3:
+            # Report design feasibility
+            iconst_max = np.argmax(g[1:])
+            print(f"  | {np.sum(g[1:]>0)} / {len(g)-1} violated constraints, "
+                  f"max. violation ({self.responses[iconst_max+1].tag}) = {'%.2g'%g[iconst_max+1]}")
+
+            # Print design changes
+            change_msgs = []
+            for i, s in enumerate(self.variables):
+                minchg = np.min(abs(xval[self.cumlens[i]:self.cumlens[i + 1]] - xmma[self.cumlens[i]:self.cumlens[i + 1]]))
+                maxchg = np.max(abs(xval[self.cumlens[i]:self.cumlens[i + 1]] - xmma[self.cumlens[i]:self.cumlens[i + 1]]))
+                fmt = '%.2g'
+                mintag, maxtag = fmt % minchg, fmt % maxchg
+
+                if mintag == maxtag:
+                    change_msgs.append(f"Δ({s.tag}) = {mintag}")
+                else:
+                    change_msgs.append(f"Δ({s.tag}) = {mintag}…{maxtag}")
+
+            print(f"  | Changes: {', '.join(change_msgs)}")
+
+        return xmma, change
+      