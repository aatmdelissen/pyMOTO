--- conflicted
+++ resolved
@@ -224,11 +224,7 @@
 
     def test_3d_symmetric1(self):
         np.random.seed(0)
-<<<<<<< HEAD
-        domain = pym.DomainDefinition(100, 100, 100, unitx=0.5, unity=1.0, unitz=1.2)
-=======
         domain = pym.VoxelDomain(6, 6, 6, unitx=0.5, unity=1.0, unitz=1.2)
->>>>>>> fc50d446
 
         sx = pym.Signal('x', state=np.random.rand(domain.nel))
         start = time.time()
@@ -255,7 +251,7 @@
     def test_cone_2d(self):
         n = 40
         n2 = int(n/2)
-        domain = pym.DomainDefinition(n, n)#, n)
+        domain = pym.VoxelDomain(n, n)#, n)
 
         x = np.zeros(domain.nel)
         if domain.dim == 2:
@@ -281,12 +277,8 @@
     @pytest.mark.parametrize('nx', [1, 4])
     @pytest.mark.parametrize('ny', [1, 4])
     def test_sensitivity_2D(self, direction, nx, ny):
-<<<<<<< HEAD
-        domain = pym.DomainDefinition(nx, ny)
-=======
         # direction = [-1, 0, 0]
         domain = pym.VoxelDomain(nx, ny)
->>>>>>> fc50d446
         np.random.seed(0)
         sx = pym.Signal('x', np.random.rand(domain.nel))
 
@@ -306,20 +298,11 @@
         pym.finite_difference(sx, sy, test_fn=fd_testfn, dx=1e-6)
 
     @pytest.mark.parametrize('direction', [[1, 0, 0], '-x', '+y', [0, -1, 0], [0, 0, 1], '-z'])
-<<<<<<< HEAD
     @pytest.mark.parametrize('overhang_angle', [10, 45, 60])
     @pytest.mark.parametrize('nsampling', [4, 7])
     def test_sensitivity_3D(self, direction, overhang_angle, nsampling):
         nx, ny, nz = 4, 4, 4
-        domain = pym.DomainDefinition(nx, ny, nz)
-=======
-    @pytest.mark.parametrize('nx', [1, 4])
-    @pytest.mark.parametrize('ny', [1, 4])
-    @pytest.mark.parametrize('nz', [1, 4])
-    @pytest.mark.parametrize('nsampling', [5, 9])
-    def test_sensitivity_3D(self, direction, nx, ny, nz, nsampling):
         domain = pym.VoxelDomain(nx, ny, nz)
->>>>>>> fc50d446
         np.random.seed(0)
         sx = pym.Signal('x', np.random.rand(domain.nel))
 
