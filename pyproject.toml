--- conflicted
+++ resolved
@@ -6,12 +6,9 @@
 name = "pyMOTO"
 dynamic = ["version"]
 description = "A modular approach to topology optimization"
-<<<<<<< HEAD
-=======
 authors = [
     { name = "Arnoud Delissen", email = "arnouddelissen+pymoto@gmail.com" },
 ]
->>>>>>> 0b03f7e6
 readme = "README.md"
 requires-python = ">=3.8" 
 dependencies = [
@@ -19,9 +16,6 @@
     "scipy>=1.7",
     "sympy",
     "matplotlib",
-<<<<<<< HEAD
-]
-=======
 ]
 
 # license = "MIT"
@@ -81,5 +75,4 @@
 
 ## CONDA CONFIGURATION
 [tool.setuptools_conda]
-noarch = true
->>>>>>> 0b03f7e6
+noarch = true